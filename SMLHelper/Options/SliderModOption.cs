--- conflicted
+++ resolved
@@ -166,20 +166,12 @@
             });
 #endif
 
-<<<<<<< HEAD
 #if SUBNAUTICA
-=======
-#if BELOWZERO_EXP
-            panel.AddSliderOption(tabIndex, Label, Value, MinValue, MaxValue, DefaultValue, Step, callback, SliderLabelMode.Default, "0.0");
-#elif BELOWZERO
-            panel.AddSliderOption(tabIndex, Label, Value, MinValue, MaxValue, DefaultValue, Step, callback);
-#else
->>>>>>> a339e75e
             panel.AddSliderOption(tabIndex, Label, Value, MinValue, MaxValue, DefaultValue, callback);
 #elif BELOWZERO_STABLE
             panel.AddSliderOption(tabIndex, Label, Value, MinValue, MaxValue, DefaultValue, Step, callback);
 #elif BELOWZERO_EXP
-            panel.AddSliderOption(tabIndex, Label, Value, MinValue, MaxValue, DefaultValue, Step, callback, SliderLabelMode.Default, 0);
+            panel.AddSliderOption(tabIndex, Label, Value, MinValue, MaxValue, DefaultValue, Step, callback, SliderLabelMode.Default, "0.0");
 #endif
 
             // AddSliderOption for some reason doesn't return created GameObject, so we need this little hack
