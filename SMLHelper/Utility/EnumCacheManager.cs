--- conflicted
+++ resolved
@@ -224,13 +224,9 @@
             
             var freeIndex = GetLargestIndexFromCache() + 1;
 
-<<<<<<< HEAD
             if (bannedIndices != null)
                 while (bannedIndices.Contains(freeIndex))
                     ++freeIndex;
-=======
-            var largestIndex = GetLargestIndexFromCache();
-            var freeIndex = largestIndex + 1;
 
             //if (bannedIndices != null && bannedIndices.Contains(freeIndex))
             //    freeIndex = bannedIndices[bannedIndices.Count - 1] + 1;
@@ -240,7 +236,6 @@
                 var largestBannIndex = bannedIndices.Max();
                 freeIndex = largestBannIndex + 1;
             }
->>>>>>> 558c7faa
 
             return freeIndex;
         }
