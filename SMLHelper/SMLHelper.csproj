--- conflicted
+++ resolved
@@ -67,15 +67,12 @@
   </ItemGroup>
   <ItemGroup>
     <Compile Include="Crafting\NodeFamily.cs" />
-<<<<<<< HEAD
     <Compile Include="FishFramework\CustomFish.cs" />
     <Compile Include="Assets\CustomFishPrefab.cs" />
     <Compile Include="Patchers\CustomFishPatcher.cs" />
     <Compile Include="Handlers\CustomFishHandler.cs" />
     <Compile Include="MonoBehaviours\CustomCreature.cs" />
-=======
     <Compile Include="Handlers\ItemActionHandler.cs" />
->>>>>>> 32f3d597
     <Compile Include="Handlers\LanguageHandler.cs" />
     <Compile Include="Handlers\OptionsPanelHandler.cs" />
     <Compile Include="Handlers\PDAHandler.cs" />
